--- conflicted
+++ resolved
@@ -12,9 +12,5 @@
 # (Optional) Tells the test runner which Safe Singleton Contract to use for testing: Safe or SafeL2. Defaults to Safe.
 SAFE_CONTRACT_UNDER_TEST="Safe"
 # Used for compiling with different solidity testing
-<<<<<<< HEAD
 SOLIDITY_VERSION= #
-=======
-SOLIDITY_VERSION= # Example: "0.8.19"
->>>>>>> 32ce306d
 SOLIDITY_SETTINGS= # Example: '{"viaIR":false,"optimizer":{"enabled":true, "details": {"yul": true}}}'